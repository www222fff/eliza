--- conflicted
+++ resolved
@@ -213,18 +213,12 @@
 INTERNET_COMPUTER_ADDRESS=
 
 # Aptos
-<<<<<<< HEAD
 APTOS_PRIVATE_KEY=              # Aptos private key
 APTOS_NETWORK=                  # Must be one of mainnet, testnet
-=======
-APTOS_PRIVATE_KEY= # Aptos private key
-APTOS_NETWORK=     # must be one of mainnet, testnet
-
 
 # AWS S3 Configuration Settings for File Upload
 AWS_ACCESS_KEY_ID=
 AWS_SECRET_ACCESS_KEY=
 AWS_REGION=
 AWS_S3_BUCKET=
-AWS_S3_UPLOAD_PATH=
->>>>>>> c017522b
+AWS_S3_UPLOAD_PATH=