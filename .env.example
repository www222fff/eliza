--- conflicted
+++ resolved
@@ -370,7 +370,10 @@
 # Fuel Ecosystem (FuelVM)
 FUEL_WALLET_PRIVATE_KEY=
 
-<<<<<<< HEAD
+# Tokenizer Settings
+TOKENIZER_MODEL=  # Specify the tokenizer model to be used.
+TOKENIZER_TYPE=   # Options: tiktoken (for OpenAI models) or auto (AutoTokenizer from Hugging Face for non-OpenAI models). Default: tiktoken.
+
 # Opacity zkTLS
 OPACITY_TEAM_ID=f309ac8ae8a9a14a7e62cd1a521b1c5f
 OPACITY_CLOUDFLARE_NAME=eigen-test
@@ -378,9 +381,4 @@
 
 # Verifiable Inference Configuration
 VERIFIABLE_INFERENCE_ENABLED=false # Set to true to enable verifiable inference
-VERIFIABLE_INFERENCE_PROVIDER=opacity # Options: opacity
-=======
-# Tokenizer Settings
-TOKENIZER_MODEL=  # Specify the tokenizer model to be used.
-TOKENIZER_TYPE=   # Options: tiktoken (for OpenAI models) or auto (AutoTokenizer from Hugging Face for non-OpenAI models). Default: tiktoken.
->>>>>>> 7cb04dcb
+VERIFIABLE_INFERENCE_PROVIDER=opacity # Options: opacity