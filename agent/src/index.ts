--- conflicted
+++ resolved
@@ -657,13 +657,10 @@
             getSecret(character, "OPEN_WEATHER_API_KEY")
                 ? openWeatherPlugin
                 : null,
-<<<<<<< HEAD
-            getSecret(character, "ALLORA_API_KEY") ? alloraPlugin : null
-=======
-          getSecret(character, "ARTHERA_PRIVATE_KEY")?.startsWith("0x")
+            getSecret(character, "ARTHERA_PRIVATE_KEY")?.startsWith("0x")
                 ? artheraPlugin
                 : null,
->>>>>>> b8a21a0d
+            getSecret(character, "ALLORA_API_KEY") ? alloraPlugin : null,
         ].filter(Boolean),
         providers: [],
         actions: [],
